import cx from 'classnames';
import { FC } from 'react';
import { useWindowSize } from 'usehooks-ts';
import { MLStatisticsModel } from '../types';

export interface DisplayTableStatisticsProps {
  scores: MLStatisticsModel;
  title?: string | null;
}

interface TableModel {
  index: string[];
  columns: string[];
  data: number[][];
}

export const DisplayTableStatistics: FC<DisplayTableStatisticsProps> = ({ scores }) => {
  const { width: widthWindow } = useWindowSize();
  const table = scores.table ? (scores.table as unknown as TableModel) : null;
  const labels = (scores?.table?.index as unknown as string[]) || [];
  const nLabels = Object.entries(labels).length;
  // const colCount = table?.columns.length || 0;

  // const isLabelColumn = (colIndex: number, rowIndex: number, labels: string[]) => {
  //   return (
  //     colIndex < Object.entries(labels).length - 1 && rowIndex < Object.entries(labels).length - 1
  //   );
  // };

  // const isTotalCell = (colIndex: number, rowIndex: number, labels: string[]) => {
  //   return (
  //     colIndex === Object.entries(labels).length - 1 ||
  //     rowIndex === Object.entries(labels).length - 1
  //   );
  // };

  const isDiag = (colIndex: number, rowIndex: number) => {
    return colIndex < nLabels - 1 && colIndex === rowIndex;
  };
  const isTotal = (colIndex: number, rowIndex: number) => {
    return colIndex === nLabels - 1 || rowIndex === nLabels - 1;
  };

  const displayScore = (score: number | undefined) => {
    if (typeof score === 'number') {
      if (score === 0) {
        return '0.00';
      } else if (score === 1) {
        return '1.00';
      } else {
        return (String(score) + '0').slice(0, 4);
      }
    }
    return '';
  };

<<<<<<< HEAD
  const limitLabelSize = (label: string, orientation: string) => {
    let maxLength = 100;
    if (orientation == 'vertical') {
      maxLength = widthWindow > 1000 ? 6 : 4;
    } else if (orientation === 'horizontal') {
      maxLength = widthWindow > 1000 ? 15 : 13;
    }
=======
  const limitLabelSize = (label: string) => {
    const maxLength = widthWindow > 1000 ? 15 : widthWindow > 500 ? 5 : 4;
>>>>>>> 785cf1c8
    if (label) {
      if (label.length > maxLength) {
        return label.slice(0, maxLength - 4) + '..' + label.slice(-2);
      } else {
        return label;
      }
    } else {
      return 'Loading...';
    }
  };

  return (
    <>
      {table && (
        <div id={`DisplayTableStatistics-${nLabels}`}>
          <div className="row">
            <div className="main row">
              <div id="truth-container" style={{ height: `${(nLabels + 2) * 30}px` }}>
                <span style={{ height: `${nLabels * 30}px` }}>Truth</span>
              </div>
              <div id="horizontal-labels-container" style={{ height: `${(nLabels + 2) * 30}px` }}>
                <div style={{ height: `${nLabels * 30}px` }}>
                  {labels.map((label) => (
                    <div
                      className="table-cell label-column-left label-name"
                      key={label}
                      title={label}
                    >
                      {limitLabelSize(label, 'horizontal')}
                    </div>
                  ))}
                </div>
              </div>
              <div className="table">
                <div className="row">
                  {/* Predicted overlay row */}
                  <div
                    className="table-cell"
                    style={{ flex: `${nLabels} 1 auto` }}
                    id="overlay-label"
                  >
                    Predicted
                  </div>
                </div>
                <div className="row">
                  {/* Labels row */}
                  {labels.map((label) => (
                    <div className="table-cell label-name" key={label} title={label}>
                      {limitLabelSize(label, 'vertical')}
                    </div>
                  ))}
                </div>
                {table.data.map((row, rowIndex) => (
                  // All data
                  <div className="row" key={rowIndex}>
                    {row.map((cell, colIndex) => (
                      <div
                        className={cx(
                          'table-cell number-cell',
                          isDiag(colIndex, rowIndex) ? ' diag-cell' : '',
                          isTotal(colIndex, rowIndex) ? ' total-cell' : '',
                        )}
                        key={colIndex}
                      >
                        {cell}
                      </div>
                    ))}
                  </div>
                ))}
              </div>
            </div>
            <div className="score-left row">
              <div className="table">
                <div className="row">
                  <div className="table-cell" style={{ flex: `0 .5 auto` }} id="overlay-label">
                    Scores
                  </div>
                </div>
                <div className="row">
                  <div className="table-cell">{limitLabelSize('Recall', 'vertical')}</div>
                  <div className="table-cell">{limitLabelSize('F1 Score', 'vertical')}</div>
                </div>
                {table.data.map((_, rowIndex) => (
                  <div className="row" key={rowIndex}>
                    <div className="table-cell number-cell">
                      {scores.recall_label && displayScore(scores.recall_label[labels[rowIndex]])}
                    </div>
                    <div className="table-cell number-cell">
                      {scores.f1_label && displayScore(scores.f1_label[labels[rowIndex]])}
                    </div>
                  </div>
                ))}
              </div>
              <div id="horizontal-labels-container" style={{ height: `${(nLabels + 2) * 30}px` }}>
                <div style={{ height: `${nLabels * 30}px` }}>
                  {labels.map((label) => (
                    <div
                      className="table-cell label-column-right label-name recall"
                      key={label}
                      title={label}
                    >
                      {label !== 'Total' ? limitLabelSize(label, 'horizontal') : ''}
                    </div>
                  ))}
                </div>
              </div>
            </div>
          </div>
          <div className="score-bottom row">
            <div id="truth-container" style={{ height: `${2 * 30}px` }}>
              <span style={{ height: `${2 * 30}px` }}>Scores</span>
            </div>
            <div id="horizontal-labels-container" style={{ height: '60px' }}>
              <div style={{ height: '60px' }}>
                <div className="table-cell label-column-left">
                  {limitLabelSize('Accuracy', 'horizontal')}
                </div>
                <div className="table-cell label-column-left">
                  {limitLabelSize('F1-score', 'horizontal')}
                </div>
                <div className="table-cell label-column-left"></div>
              </div>
            </div>
            <div className="table">
              <div className="row">
                {table.columns.map((col, colIndex) => (
                  <div key={colIndex} className="table-cell number-cell">
                    {scores.f1_label && displayScore(scores.f1_label[col])}
                  </div>
                ))}
              </div>
              <div className="row">
                {table.columns.map((col, colIndex) => (
                  <div key={colIndex} className="table-cell number-cell">
                    {scores.f1_label && displayScore(scores.f1_label[col])}
                  </div>
                ))}
              </div>
              <div className="row">
                {table.columns.map((col, colIndex) => (
                  <div key={colIndex} className="table-cell label-name recall" title={col}>
                    {col !== 'Total' ? limitLabelSize(col, 'vertical') : ''}
                  </div>
                ))}
              </div>
            </div>
          </div>
        </div>
      )}
    </>
  );
};<|MERGE_RESOLUTION|>--- conflicted
+++ resolved
@@ -54,7 +54,6 @@
     return '';
   };
 
-<<<<<<< HEAD
   const limitLabelSize = (label: string, orientation: string) => {
     let maxLength = 100;
     if (orientation == 'vertical') {
@@ -62,10 +61,7 @@
     } else if (orientation === 'horizontal') {
       maxLength = widthWindow > 1000 ? 15 : 13;
     }
-=======
-  const limitLabelSize = (label: string) => {
-    const maxLength = widthWindow > 1000 ? 15 : widthWindow > 500 ? 5 : 4;
->>>>>>> 785cf1c8
+
     if (label) {
       if (label.length > maxLength) {
         return label.slice(0, maxLength - 4) + '..' + label.slice(-2);
