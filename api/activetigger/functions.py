import gc
import json
import logging
import multiprocessing
import os
import shutil
from logging import Logger
from pathlib import Path
from typing import Optional, cast

import bcrypt

# accelerate UMAP
try:
    import cuml

    CUMl_AVAILABLE = True
except ImportError:
    print("CuML not installed")
    CUMl_AVAILABLE = False

import datasets
import fasttext
import numpy as np
import pandas as pd
import spacy
import torch
import umap
from fasttext.util import download_model
from pandas import DataFrame, Series
from sentence_transformers import SentenceTransformer
from sklearn.feature_extraction.text import CountVectorizer, TfidfVectorizer
from sklearn.manifold import TSNE
from sklearn.metrics import accuracy_score, f1_score, precision_score
from sklearn.model_selection import KFold, cross_val_predict
from sklearn.preprocessing import OneHotEncoder, StandardScaler
from torch import autocast
from transformers import (
    AutoModelForSequenceClassification,
    AutoTokenizer,
    BertTokenizer,
    Trainer,
    TrainerCallback,
    TrainerControl,
    TrainerState,
    TrainingArguments,
)


class CustomLoggingCallback(TrainerCallback):
    event: Optional[multiprocessing.synchronize.Event]
    current_path: Path
    logger: Logger

    def __init__(self, event, logger, current_path):
        self.event = event
        self.current_path = current_path
        self.logger = logger

    def on_step_end(
        self,
        args: TrainingArguments,
        state: TrainerState,
        control: TrainerControl,
        **kwargs,
    ):
        self.logger.info(f"Step {state.global_step}")
        progress_percentage = (state.global_step / state.max_steps) * 100
        with open(self.current_path.joinpath("train/progress"), "w") as f:
            f.write(str(progress_percentage))
        # end if event set
        if self.event is not None:
            if self.event.is_set():
                self.logger.info("Event set, stopping training.")
                control.should_training_stop = True
                raise Exception("Process interrupted by user")


def get_root_pwd() -> str:
    """
    Function to get the password in the CLI start
    """
    print("╔═════════════════════════════════╗")
    print("║    Define a Root Password       ║")
    print("╠═════════════════════════════════╣")
    print("║  Your password must be at least ║")
    print("║  6 characters long and entered  ║")
    print("║  twice to confirm.              ║")
    print("╚═════════════════════════════════╝")
    while True:
        func = input

        root_password = func("Enter a root password : ")

        if len(root_password) < 6:
            print("The password need to have 6 character at minimum")
            continue
        confirm_password = func("Re-enter the root password: ")

        if root_password != confirm_password:
            print("Error: The passwords do not match. Please try again.")

        else:
            print("Password confirmed successfully.")
            print("Creating the entry in the database...")
            return root_password


def get_hash(text: str) -> bytes:
    """
    Build a hash string from text
    """
    salt = bcrypt.gensalt()
    hashed: bytes = bcrypt.hashpw(text.encode(), salt)
    return hashed


def compare_to_hash(text: str, hash: str | bytes):
    """
    Compare string to its hash
    """

    bytes_hash: bytes
    if type(hash) is str:
        bytes_hash = hash.encode()
    else:
        bytes_hash = cast(bytes, hash)
    r = bcrypt.checkpw(text.encode(), bytes_hash)
    return r


def to_dtm(
    texts: Series,
    tfidf: bool = False,
    ngrams: int = 1,
    min_term_freq: int = 5,
    max_term_freq: int | float = 1.0,
    log: bool = False,
    language: str = "en",
    norm=None,
    **kwargs,
):
    """
    Compute Document Term Matrix

    Norm :  None, l1, l2
    sublinear_tf : log
    Pas pris en compte : DFM : Min Docfreq
    https://quanteda.io/reference/dfm_tfidf.html
    """

    # load stopwords
    if language == "fr":
        nlp = spacy.blank("en")
        stop_words = list(nlp.Defaults.stop_words)
    else:
        nlp = spacy.blank("en")
        stop_words = list(nlp.Defaults.stop_words)

    # compute matrix
    if tfidf:
        vectorizer = TfidfVectorizer(
            ngram_range=(1, ngrams),
            min_df=min_term_freq,
            sublinear_tf=log,
            norm=norm,
            max_df=max_term_freq,
            stop_words=stop_words,
        )
    else:
        vectorizer = CountVectorizer(
            ngram_range=(1, ngrams),
            min_df=min_term_freq,
            max_df=max_term_freq,
            stop_words=stop_words,
        )

    dtm = vectorizer.fit_transform(texts)
    names = vectorizer.get_feature_names_out()
    dtm = pd.DataFrame(dtm.toarray(), columns=names, index=texts.index)
    return {"success": dtm}


def tokenize(texts: Series, language: str = "fr") -> Series:
    """
    Clean texts with tokenization to facilitate word count
    TODO : faster tokenization ?
    """
    if language == "en":
        model = "en_core_web_sm"
    elif language == "fr":
        model = "fr_core_news_sm"
    else:
        raise Exception(f"Language {language} is not supported")

    nlp = spacy.load(model, disable=["ner", "tagger"])
    docs = nlp.pipe(texts, batch_size=1000)
    textes_tk = [" ".join([str(token) for token in doc]) for doc in docs]
    # def tokenize(t, nlp):
    #     return " ".join([str(token) for token in nlp.tokenizer(t)])

    # textes_tk = texts.apply(lambda x: tokenize(x, nlp))
    return pd.Series(textes_tk, index=texts.index)


def get_gpu_memory_info() -> dict:
    """
    Get info on GPU
    """
    if not torch.cuda.is_available():
        return {"gpu_available": False, "total_memory": 0, "available_memory": 0}

    torch.cuda.empty_cache()
    mem = torch.cuda.mem_get_info()

    return {
        "gpu_available": True,
        "total_memory": round(mem[1] / 1e9, 2),  # Convert to GB
        "available_memory": round(mem[0] / 1e9, 2),  # Convert to GB
    }


def get_gpu_estimate():
    return None


def to_fasttext(texts: Series, language: str, path_models: Path) -> DataFrame:
    """
    Compute fasttext embedding
    Download the model if needed
    Args:
        texts (pandas.Series): texts
        model (str): model to use
    Returns:
        pandas.DataFrame: embeddings
    """
    if not path_models.exists():
<<<<<<< HEAD
        raise Exception(f"path {str(path_models)} does not exist")
=======
        raise FileNotFoundError(f"Models folder {path_models} not found")

    # move to models folder
>>>>>>> ec9e1fe4
    os.chdir(path_models)

    # if no model is specified, try to dl the language model
    if kwargs.get("model", None) is None or kwargs["model"] == "":
        print(
            "If the model doesn't exist, it will be downloaded first. It could talke some time."
        )
        model_name = download_model(language, if_exists="ignore")
    else:
        model_name = kwargs["model"]
        if not Path(model_name).exists():
            raise FileNotFoundError(f"Model {model_name} not found")
    texts_tk = tokenize(texts)
    ft = fasttext.load_model(model_name)
    emb = [ft.get_sentence_vector(t.replace("\n", " ")) for t in texts_tk]
    df = pd.DataFrame(emb, index=texts.index)
    # WARN: this seems strange. Maybe replace with a more explicit syntax
    df.columns = ["ft%03d" % (x + 1) for x in range(len(df.columns))]  # type: ignore[assignment]
    return df


def to_sbert(
    texts: Series,
    model: str = "all-mpnet-base-v2",
    batch_size: int = 32,
    **kwargs,
) -> DataFrame:
    """
    Compute sbert embedding
    Args:
        texts (pandas.Series): texts
        model (str): model to use
    Returns:
        pandas.DataFrame: embeddings
    """
    try:
        os.nice(5)
    except PermissionError:
        print("You need administrative privileges to set negative niceness values.")

    # manage GPU
    if torch.cuda.is_available():
        torch.cuda.empty_cache()
        device = torch.device("cuda")  # Use CUDA
    elif torch.backends.mps.is_available():
        device = torch.device("mps")
    else:
        device = torch.device("cpu")  # Fallback to CPU

    try:
        sbert = SentenceTransformer(model, device=str(device))
        sbert.max_seq_length = 512

        print("start computation")
        if device.type == "cuda":
            with autocast(device_type=str(device)):
                emb = sbert.encode(
                    list(texts), device=str(device), batch_size=batch_size
                )
        else:
            emb = sbert.encode(list(texts), batch_size=batch_size, device=str(device))
        emb = pd.DataFrame(emb, index=texts.index)
        emb.columns = ["sb%03d" % (x + 1) for x in range(len(emb.columns))]
        logging.debug("computation end")
        return emb
    except Exception as e:
        logging.error(e)
        raise e
    finally:
        # cleaning
        del sbert, texts
        gc.collect()
        if torch.cuda.is_available():
            torch.cuda.synchronize()
            torch.cuda.empty_cache()
            torch.cuda.ipc_collect()


def compute_umap(features: DataFrame, params: dict, **kwargs):
    """
    Compute UMAP projection
    """
    scaled_features = StandardScaler().fit_transform(features)

    # Check if cuML is available for GPU acceleration
    try:
        reducer = cuml.UMAP(**params)
        print("Using cuML for UMAP computation")
    except Exception:
        reducer = umap.UMAP(**params)
        print("Using standard UMAP for computation")

    reduced_features = reducer.fit_transform(scaled_features)
    df = pd.DataFrame(reduced_features, index=features.index)
    df_scaled = 2 * (df - df.min()) / (df.max() - df.min()) - 1
    return df_scaled


def compute_tsne(features: DataFrame, params: dict, **kwargs):
    """
    Compute TSNE
    """
    scaled_features = StandardScaler().fit_transform(features)
    reduced_features = TSNE(**params).fit_transform(scaled_features)
    df = pd.DataFrame(reduced_features, index=features.index)
    df_scaled = 2 * (df - df.min()) / (df.max() - df.min()) - 1
    return df_scaled


def fit_model(model, X, Y, labels, **kwargs):
    """
    Fit simplemodel and calculate statistics
    """
    # drop NA values
    f = Y.notnull()
    Xf = X[f]
    Yf = Y[f]

    # fit model
    model.fit(Xf, Yf)

    # compute probabilities
    proba = model.predict_proba(X)
    proba = pd.DataFrame(proba, columns=model.classes_, index=X.index)
    proba["entropy"] = -1 * (proba * np.log(proba)).sum(axis=1)
    proba["prediction"] = proba.drop(columns="entropy").idxmax(axis=1)

    # compute statistics
    Y_pred = model.predict(Xf)
    f1 = f1_score(Yf.values, Y_pred, average=None)
    weighted_f1 = f1_score(Yf, Y_pred, average="weighted")
    accuracy = accuracy_score(Yf, Y_pred)
    precision = precision_score(
        list(Yf),
        list(Y_pred),
        average="micro",
    )
    macro_f1 = f1_score(Yf, Y_pred, average="macro")
    statistics = {
        "f1": [round(i, 3) for i in list(f1)],
        "weighted_f1": round(weighted_f1, 3),
        "macro_f1": round(macro_f1, 3),
        "accuracy": round(accuracy, 3),
        "precision": round(precision, 3),
    }

    # compute 10-crossvalidation
    num_folds = 10
    kf = KFold(n_splits=num_folds, shuffle=True, random_state=42)
    Y_pred = cross_val_predict(model, Xf, Yf, cv=kf)
    weighted_f1 = f1_score(Yf, Y_pred, average="weighted")
    accuracy = accuracy_score(Yf, Y_pred)
    macro_f1 = f1_score(Yf, Y_pred, average="macro")
    cv10 = {
        "weighted_f1": round(weighted_f1, 3),
        "macro_f1": round(macro_f1, 3),
        "accuracy": round(accuracy, 3),
    }

    r = {"model": model, "proba": proba, "statistics": statistics, "cv10": cv10}

    print("STATISTICS", statistics)

    return r


def train_bert(
    path: Path,
    name: str,
    df: DataFrame,
    col_text: str,
    col_label: str,
    base_model: str,
    params: dict,
    test_size: float,
    event: Optional[multiprocessing.synchronize.Event] = None,
    **kwargs,
) -> dict:
    """
    Train a bert model and write it

    Parameters:
    ----------
    path (Path): path to save the files
    name (str): name of the model
    df (DataFrame): labelled data
    col_text (str): text column
    col_label (str): label column
    model (str): model to use
    params (dict) : training parameters
    test_size (dict): train/test distribution
    event : possibility to interrupt

    # pour le moment fichier status.log existe tant que l'entrainement est en cours

    # ATTENTION : environ 160 Mo de cache reste dans le GPU par worker
    """

    try:
        os.nice(5)
    except PermissionError:
        print("You need administrative privileges to set negative niceness values.")

    if torch.cuda.is_available():
        torch.cuda.empty_cache()
        device = torch.device("cuda")  # Use CUDA
        print("Using CUDA for computation")
    elif torch.backends.mps.is_available():
        device = torch.device("mps")  # Use MPS on macOS
        print("Using MPS for computation")
    else:
        device = torch.device("cpu")  # Fallback to CPU
        print("Using CPU for computation")

    #  create repertory for the specific model
    current_path = path.joinpath(name)
    if not current_path.exists():
        os.makedirs(current_path)

    # logging the process
    log_path = current_path.joinpath("status.log")
    logger = logging.getLogger("train_bert_model")
    file_handler = logging.FileHandler(log_path)
    formatter = logging.Formatter(
        "%(asctime)s - %(name)s - %(levelname)s - %(message)s"
    )
    file_handler.setFormatter(formatter)
    logger.addHandler(file_handler)
    logger.info(f"Start {base_model}")

    # test labels missing values
    if df[col_label].isnull().sum() > 0:
        df = df[df[col_label].notnull()]
        logger.info(f"Missing labels - reducing training data to {len(df)}")

    # test empty texts
    if df[col_text].isnull().sum() > 0:
        df = df[df[col_text].notnull()]
        logger.info(f"Missing texts - reducing training data to {len(df)}")

    # formatting data
    # alphabetical order
    labels = sorted(list(df[col_label].dropna().unique()))
    label2id = {j: i for i, j in enumerate(labels)}
    id2label = {i: j for i, j in enumerate(labels)}
    training_data = df[[col_text, col_label]]
    df["labels"] = df[col_label].copy().replace(label2id)
    df["text"] = df[col_text]
    df = datasets.Dataset.from_pandas(df[["text", "labels"]])

    tokenizer = AutoTokenizer.from_pretrained(base_model)

    print("tokenize")

    # Tokenize
    if params["adapt"]:
        print("Adapt")
        df = df.map(
            lambda e: tokenizer(
                e["text"],
                truncation=True,
                padding=True,
                max_length=512,
                return_tensors="pt",
            ),
            batched=True,
        )
    else:
        df = df.map(
            lambda e: tokenizer(
                e["text"],
                truncation=True,
                padding="max_length",
                max_length=512,
                return_tensors="pt",
            ),
            batched=True,
        )

    # Bui
    # HACK: Mypy report a strange error here
    df = df.train_test_split(test_size=test_size)  # type: ignore[operator]
    logger.info("Train/test dataset created")

    # Model
    bert = AutoModelForSequenceClassification.from_pretrained(
        base_model, num_labels=len(labels), id2label=id2label, label2id=label2id
    )

    logger.info("Model loaded")
    print("Model loaded")

    # bert.to(device)

    try:
        total_steps = (float(params["epochs"]) * len(df["train"])) // (
            int(params["batchsize"]) * float(params["gradacc"])
        )
        warmup_steps = int((total_steps) // 10)
        print("warmup steps", warmup_steps)
        eval_steps = total_steps // params["eval"]
        print("training arguments", params)
        training_args = TrainingArguments(
            output_dir=current_path.joinpath("train"),
            logging_dir=current_path.joinpath("logs"),
            learning_rate=float(params["lrate"]),
            weight_decay=float(params["wdecay"]),
            num_train_epochs=float(params["epochs"]),
            gradient_accumulation_steps=int(params["gradacc"]),
            per_device_train_batch_size=int(params["batchsize"]),
            per_device_eval_batch_size=int(params["batchsize"]),
            warmup_steps=int(warmup_steps),
            eval_steps=eval_steps,
            evaluation_strategy="steps",
            save_strategy="steps",
            save_steps=int(eval_steps),
            logging_steps=int(eval_steps),
            do_eval=True,
            greater_is_better=False,
            load_best_model_at_end=params["best"],
            metric_for_best_model="eval_loss",
            use_cpu=not bool(params["gpu"]),  # deactivate gpu
            # optim="adamw_torch_fused", # improved optimizer
        )
        print("training arguments created")

        print("Build trainer")
        trainer = Trainer(
            model=bert,
            args=training_args,
            train_dataset=df["train"],
            eval_dataset=df["test"],
            callbacks=[
                CustomLoggingCallback(event, current_path=current_path, logger=logger)
            ],
        )

        trainer.train()

        # save model
        bert.save_pretrained(current_path)
        logger.info(f"Model trained {current_path}")

        # save training data
        training_data.to_parquet(current_path.joinpath("training_data.parquet"))

        # save parameters
        params["test_size"] = test_size
        params["base_model"] = base_model
        with open(current_path.joinpath("parameters.json"), "w") as f:
            json.dump(params, f)

        # remove intermediate steps and logs if succeed
        shutil.rmtree(current_path.joinpath("train"))
        os.rename(log_path, current_path.joinpath("finished"))

        # save log history of the training for statistics
        with open(current_path.joinpath("log_history.txt"), "w") as f:
            json.dump(trainer.state.log_history, f)

        return {"success": "Model trained"}

    except Exception as e:
        print("Error in training", e)
        return {"error": "Training failed: " + str(e)}
    finally:
        # clean memory
        del trainer, bert, df, device, event
        gc.collect()
        if torch.cuda.is_available():
            torch.cuda.synchronize()
            torch.cuda.empty_cache()
            torch.cuda.ipc_collect()


def predict_bert(
    path: Path,
    df: DataFrame,
    col_text: str,
    event: multiprocessing.synchronize.Event,
    col_labels: str | None = None,
    batch: int = 32,
    file_name: str = "predict.parquet",
    **kwargs,
) -> dict:
    """
    Predict from a model
    + probabilities
    + entropy
    """
    # empty cache
    torch.cuda.empty_cache()
    print("batch size", batch)

    # check if GPU available
    gpu = False
    if torch.cuda.is_available():
        print("GPU is available")
        gpu = True

    # logging the process
    log_path = path / "status_predict.log"
    progress_path = path / "progress_predict"
    logger = logging.getLogger("predict_bert_model")
    file_handler = logging.FileHandler(log_path)
    formatter = logging.Formatter(
        "%(asctime)s - %(name)s - %(levelname)s - %(message)s"
    )
    file_handler.setFormatter(formatter)
    logger.addHandler(file_handler)

    print("load model")
    with open(path / "config.json", "r") as jsonfile:
        modeltype = json.load(jsonfile)["_name_or_path"]
    tokenizer = AutoTokenizer.from_pretrained(modeltype)
    model = AutoModelForSequenceClassification.from_pretrained(path)

    print("function prediction : start")
    if torch.cuda.is_available():
        model.cuda()

    try:
        # Start prediction with batches
        predictions = []
        # logging the process
        for chunk in [
            df[col_text][i : i + batch] for i in range(0, df.shape[0], batch)
        ]:
            # user interrupt
            if event.is_set():
                logger.info("Event set, stopping training.")
                return {"error": "Stopped by user"}

            print("Next chunck prediction")
            chunk = tokenizer(
                list(chunk),
                padding=True,
                truncation=True,
                max_length=512,
                return_tensors="pt",
            )
            if gpu:
                chunk = chunk.to("cuda")
            with torch.no_grad():
                outputs = model(**chunk)
            res = outputs[0]
            if gpu:
                res = res.cpu()
            res = res.softmax(1).detach().numpy()
            predictions.append(res)

            # write progress
            with open(progress_path, "w") as f:
                f.write(str((len(predictions) * batch / df.shape[0]) * 100))

        # to dataframe
        pred = pd.DataFrame(
            np.concatenate(predictions),
            columns=sorted(list(model.config.label2id.keys())),
            index=df.index,
        )

        # calculate entropy
        entropy = -1 * (pred * np.log(pred)).sum(axis=1)
        pred["entropy"] = entropy

        # calculate label
        pred["prediction"] = pred.drop(columns="entropy").idxmax(axis=1)

        # if asked, add the label column for latter statistics
        if col_labels:
            pred[col_labels] = df[col_labels]

        # write the content in a parquet file
        pred.to_parquet(path / file_name)
        print("Written", file_name)
        print("function prediction : finished")
        # return {"success": True, "prediction": pred.copy()}
        return {
            "success": True,
            "path": str(path / file_name),
        }
    except Exception as e:
        print("Error in prediction", e)
        return {"error": str(e)}
    finally:
        # delete the logs
        os.remove(log_path)
        os.remove(progress_path)
        # clean memory
        del tokenizer, model, chunk, df, res, predictions, outputs, event
        gc.collect()
        if torch.cuda.is_available():
            torch.cuda.synchronize()
            torch.cuda.empty_cache()
            torch.cuda.ipc_collect()


def truncate_text(text: str, max_tokens: int = 512):
    """
    Limit a text to a specific number of tokens
    """
    tokenizer = BertTokenizer.from_pretrained("bert-base-uncased")
    tokens = tokenizer.tokenize(text)
    num_tokens = len(tokens)
    if num_tokens > max_tokens:
        print(num_tokens)
        truncated_tokens = tokens[:max_tokens]
        text_t = tokenizer.convert_tokens_to_string(truncated_tokens)
    else:
        text_t = text
    return text_t


def cat2num(df):
    """
    Transform a categorical variable to numerics
    """
    df = pd.DataFrame(df)
    encoder = OneHotEncoder(sparse_output=False)
    encoded = encoder.fit_transform(df)
    encoded = pd.DataFrame(encoded, index=df.index)
    encoded.columns = ["col" + str(i) for i in encoded.columns]
    return encoded


def clean_regex(text: str):
    """
    Remove special characters from a string
    """
    if text == "\\" or text == "\\\\":
        text = ""
    if len(text) > 1 and text[-1] == "\\":
        text = text[:-1]
    return text<|MERGE_RESOLUTION|>--- conflicted
+++ resolved
@@ -235,13 +235,8 @@
         pandas.DataFrame: embeddings
     """
     if not path_models.exists():
-<<<<<<< HEAD
         raise Exception(f"path {str(path_models)} does not exist")
-=======
-        raise FileNotFoundError(f"Models folder {path_models} not found")
-
-    # move to models folder
->>>>>>> ec9e1fe4
+
     os.chdir(path_models)
 
     # if no model is specified, try to dl the language model
