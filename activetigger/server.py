import os
import time
import uuid
import yaml
import concurrent.futures
from slugify import slugify
from pathlib import Path
import sqlite3
import re
import json
import shutil
import pandas as pd
from pandas import DataFrame, Series
from fastapi import UploadFile
from fastapi.encoders import jsonable_encoder
from datetime import datetime, timedelta, timezone
from jose import jwt
import activetigger.functions as functions
from activetigger.models import BertModels, SimpleModels
from activetigger.datamodels import (
    ProjectDataModel,
    ProjectModel,
    SchemeModel,
    SimpleModelModel,
    UserInDBModel,
    ProjectSummaryModel,
)
from pydantic import ValidationError
import logging
import openai
from typing import Callable
from multiprocessing import Manager

logger = logging.getLogger("server")


class Queue:
    """
    Managining parallel processes
    For the moment : jobs in  concurrent.futures.ProcessPoolExecutor
    Comments:
        In the future, other solution ?
    """

    def __init__(self, nb_workers: int = 2):
        """
        Initiating the executor
        """
        self.nb_workers = nb_workers
        self.executor = concurrent.futures.ProcessPoolExecutor(
            max_workers=self.nb_workers
        )
        self.manager = Manager()
        self.current = {}  # stack
        logger.info("Init Queue")

    def close(self):
        """
        Close the executor
        """
        self.executor.shutdown(cancel_futures=True, wait=False)
        self.manager.shutdown()
        logger.info("Close Queue")
        print("Executor closed, current processes:", self.state())

    def check(self):
        """
        Check if the exector still works, if not recreate it
        """
        if self.executor._broken:
            self.executor.recreate_executor()
            logger.error("Restart executor")
            print("Problem with executor ; restart")

    def recreate_executor(self):
        """
        Recreate executor
        """
        del self.executor
        self.executor = concurrent.futures.ProcessPoolExecutor(
            max_workers=self.nb_workers
        )

    def add(self, kind: str, func: Callable, args: dict) -> str:
        """
        Add new element to queue
        """
        # generate a unique id
        unique_id = str(uuid.uuid4())
        # create an event to control the function
        event = self.manager.Event()
        args["event"] = event
        # send the process
        future = self.executor.submit(func, **args)
        # save in the stack
        self.current[unique_id] = {"kind": kind, "future": future, "event": event}
        return unique_id

    def kill(self, unique_id: str):
        """
        Send a kill process
        """
        if not unique_id in self.current:
            return {"error": "Id does not exist"}
        self.current[unique_id]["event"].set()
        self.delete(unique_id)
        return {"success": "Process killed"}

    def delete(self, ids: str | list):
        """
        Delete completed element ou multiple elements from the queue
        """
        if type(ids) is str:
            ids = [ids]
        for i in ids:
            if not self.current[i]["future"].done():
                print("Deleting a unfinished process")
            del self.current[i]

    def state(self) -> dict:
        """
        Return state of the queue
        List the stack and give the status/exception
        """
        r = {}
        for f in self.current:
            if self.current[f]["future"].running():
                info = "running"
                exception = None
            else:
                info = "done"
                exception = self.current[f]["future"].exception()
            r[f] = {"state": info, "exception": exception}
        return r


class Server:
    """
    Server to manage backend
    """

    # declare files name
    db_name: str = "activetigger.db"
    features_file: str = "features.parquet"
    labels_file: str = "labels.parquet"
    data_file: str = "data.parquet"
    test_file: str = "test.parquet"
    default_user: str = "root"
    ALGORITHM = "HS256"
    n_workers = 2
    starting_time = None

    def __init__(self) -> None:
        """
        Start the server
        """
        self.time_start: datetime = datetime.now()

        # YAML configuration file
        with open("config.yaml") as f:
            config = yaml.safe_load(f)
        self.path = Path(config["path"])
        self.SECRET_KEY = config["secret_key"]  # generate it automatically ?
        if config["path_models"] is not None:
            self.path_models = Path(config["path_models"])
        else:
            self.path_models = None
            print("Fasttext path model not specified")

        # create the database
        self.db = self.path / self.db_name
        if not self.db.exists():
            self.create_db()

        # activity of the server
        self.projects: dict = {}
        self.queue = Queue(self.n_workers)
        self.users = Users(self.db)

        # starting time
        self.starting_time = time.time()

    def __del__(self):
        """
        Close the server
        """
        print("Ending the server")
        logger.error("Disconnect server")
        self.queue.executor.shutdown()
        print("Server off")

    def create_db(self) -> None:
        """
        Initialize the database
        """

        # create the repertory if needed
        if not self.path.exists():
            os.makedirs(self.path)

        conn = sqlite3.connect(self.db)
        cursor = conn.cursor()

        # Projects table
        create_table_sql = """
            CREATE TABLE IF NOT EXISTS projects (
                project_slug TEXT PRIMARY KEY,
                time_created TIMESTAMP DEFAULT CURRENT_TIMESTAMP,
                parameters TEXT,
                time_modified TIMESTAMP,
                user TEXT
            )
        """
        cursor.execute(create_table_sql)

        # Schemes table
        create_table_sql = """
            CREATE TABLE IF NOT EXISTS schemes (
                id INTEGER PRIMARY KEY AUTOINCREMENT,
                time_created TIMESTAMP DEFAULT CURRENT_TIMESTAMP,
                time_modified TIMESTAMP DEFAULT CURRENT_TIMESTAMP,
                user TEXT,
                project TEXT,
                name TEXT,
                params TEXT
            )
        """
        cursor.execute(create_table_sql)

        # Annotation history table
        create_table_sql = """
            CREATE TABLE IF NOT EXISTS annotations (
                id INTEGER PRIMARY KEY AUTOINCREMENT,
                time TIMESTAMP DEFAULT CURRENT_TIMESTAMP,
                action TEXT,
                user TEXT,
                project TEXT,
                element_id TEXT,
                scheme TEXT,
                tag TEXT
            )
        """
        cursor.execute(create_table_sql)

        # User table
        create_table_sql = """
            CREATE TABLE IF NOT EXISTS users (
                id INTEGER PRIMARY KEY AUTOINCREMENT,
                time TIMESTAMP DEFAULT CURRENT_TIMESTAMP,
                user TEXT,
                key TEXT,
                description TEXT,
                created_by TEXT
                )
        """
        cursor.execute(create_table_sql)

        # Authorizations
        create_table_sql = """
            CREATE TABLE IF NOT EXISTS auth (
                id INTEGER PRIMARY KEY AUTOINCREMENT,
                user TEXT,
                project TEXT,
                status TEXT,
                created_by TEXT
                )
        """
        cursor.execute(create_table_sql)

        # Logs
        create_table_sql = """
            CREATE TABLE IF NOT EXISTS logs (
                id INTEGER PRIMARY KEY AUTOINCREMENT,
                time TIMESTAMP DEFAULT CURRENT_TIMESTAMP,
                user TEXT,
                project TEXT,
                action TEXT,
                connect TEXT
                )
        """
        cursor.execute(create_table_sql)

        # create root user
        # self.users.add_user(self.default_user, self.default_user, role="root")
        hash_pwd = functions.get_hash(self.default_user)
        insert_query = (
            "INSERT INTO users (user, key, description, created_by) VALUES (?, ?, ?, ?)"
        )
        print((self.default_user, hash_pwd, "root", "system"))
        cursor.execute(insert_query, (self.default_user, hash_pwd, "root", "system"))
        conn.commit()
        conn.close()

        logger.error("Create database")

    def log_action(
        self,
        user: str,
        action: str,
        project: str = "general",
        connect="not implemented",
    ) -> None:
        """
        Log action in the database
        """
        conn = sqlite3.connect(self.db)
        cursor = conn.cursor()
        query = "INSERT INTO logs (user, project, action, connect) VALUES (?, ?, ?, ?)"
        cursor.execute(query, (user, project, action, connect))
        conn.commit()
        conn.close()
        logger.info(f"{action} from {user} in project {project}")

    def get_logs(self, username: str, project_slug: str, limit: int):
        """
        Get logs for a user/project

        TODO : timezone for the timestamp
        """
        conn = sqlite3.connect(self.db)
        cursor = conn.cursor()
        if project_slug == "all":
            query = """SELECT * FROM logs WHERE user = ? ORDER BY time DESC"""
            cursor.execute(query, (username,))
        else:
            query = """SELECT * FROM logs WHERE user = ? AND project = ? ORDER BY time DESC LIMIT ?"""
            cursor.execute(query, (username, project_slug, limit))
        logs = cursor.fetchall()
        conn.commit()
        conn.close()
        df = pd.DataFrame(
            logs, columns=["id", "time", "user", "project", "action", "NA"]
        )
        return df

    def get_session_info(self, username: str):
        """
        Get information of a username session
        """
        projects = self.users.get_auth(username)
        data = {
            "projects": [i[0] for i in projects],
            "auth": ["manager", "annotator"],
        }
        return data

    def get_projects(self, username: str) -> dict[dict]:
        """
        Get projects authorized for the user
        """

        projects_auth = self.users.get_auth_user(username)
        return [
            ProjectSummaryModel(
                user_right=i[1],
                parameters=ProjectModel(**json.loads(i[2])),
                created_by=i[3],
                created_at=i[4],
            )
            for i in projects_auth
        ]

    def db_get_project(self, project_slug: str) -> ProjectModel | None:
        """
        Get project from database
        """
        conn = sqlite3.connect(self.db)
        cursor = conn.cursor()
        query = "SELECT * FROM projects WHERE project_slug = ?"
        cursor.execute(query, (project_slug,))
        existing_project = cursor.fetchone()
        conn.commit()
        conn.close()

        if existing_project:
            p = ProjectModel(**json.loads(existing_project[2]))
            return p
        else:
            return None

    def exists(self, project_name) -> bool:
        """
        Test if a project exists in the database
        with a sluggified form (to be able to use it in URL)
        """
        return slugify(project_name) in self.existing_projects()

    def existing_projects(self) -> list:
        """
        Get existing projects
        """
        conn = sqlite3.connect(self.db)
        cursor = conn.cursor()
        query = "SELECT project_slug FROM projects"
        cursor.execute(query)
        existing_project = cursor.fetchall()
        conn.close()
        return [i[0] for i in existing_project]

    def create_access_token(self, data: dict, expires_min: int = 60):
        """
        Create access token
        """
        to_encode = data.copy()
        expire = datetime.now(timezone.utc) + timedelta(minutes=expires_min)
        to_encode.update({"exp": expire})
        encoded_jwt = jwt.encode(to_encode, self.SECRET_KEY, algorithm=self.ALGORITHM)
        return encoded_jwt

    def decode_access_token(self, token: str):
        """
        Decode access token
        """
        payload = jwt.decode(token, self.SECRET_KEY, algorithms=[self.ALGORITHM])
        return payload

    def start_project(self, project_slug: str) -> dict:
        """
        Load project in server
        """
        if not self.exists(project_slug):
            return {"error": "Project does not exist"}

        self.projects[project_slug] = Project(project_slug, self.db, self.queue)
        return {"success": "Project loaded"}

<<<<<<< HEAD
    def set_project_parameters(self, project: ProjectModel, username: str) -> dict:
=======
    def set_project_parameters(
        self, project_slug: str, project: ProjectModel, username: str
    ) -> dict:
>>>>>>> 6fd1fe07
        """
        Update project parameters in the DB
        """
        conn = sqlite3.connect(self.db)
        cursor = conn.cursor()
        query = "SELECT * FROM projects WHERE project_slug = ?"
        cursor.execute(query, (project.project_slug,))
        existing_project = cursor.fetchone()

        if existing_project:
            # Update the existing project
            update_query = "UPDATE projects SET parameters = ?, time_modified = CURRENT_TIMESTAMP WHERE project_slug = ?"
            cursor.execute(
                update_query,
                (json.dumps(jsonable_encoder(project)), project.project_slug),
            )
        else:
            # Insert a new project
            insert_query = "INSERT INTO projects (project_slug, parameters, time_modified, user) VALUES (?, ?, CURRENT_TIMESTAMP, ?)"
            cursor.execute(
                insert_query,
                (project.project_slug, json.dumps(jsonable_encoder(project)), username),
            )
        conn.commit()
        conn.close()
        return {"success": "project updated"}

    def create_project(self, params: ProjectDataModel, username: str) -> dict:
        """
        Set up a new project
        - load data and save
        - initialize parameters in the db
        - initialize files
        - add preliminary tags

        Comments:
        - when saved, the files followed the nomenclature of the project : text, label, etc.
        """
        # test if possible to create the project
        if self.exists(params.project_name):
            return {"error": "Project name already exist"}

        # get the slug of the project name as a key
        project_slug = slugify(params.project_name)

        params.dir = self.path / project_slug

        if params.dir.exists():
            return {"error": "This name is already used"}

        os.makedirs(params.dir)

        # copy total dataset as a copy (csv for the moment)
        with open(params.dir / "data_raw.csv", "w") as f:
            f.write(params.csv)

        # TODO : maximise the aleardy tagged in the annotate dataset, and None in the test
        # if possible, annotated data in the annotation dataset
        # if possible, test data without annotation
        # if n_test = 0, no test set
        # stratified if possible by cols_test

        # Step 1 : load all data and index to str and rename
        content = pd.read_csv(params.dir / "data_raw.csv")
        if len(content) < params.n_test + params.n_train:
            return {
                "error": f"Not enought data for creating the train/test dataset. Current : {len(content)} ; Selected : {params.n_test + params.n_train}"
            }
        content = (
            content.rename(
                columns={params.col_id: "id", params.col_text: "text"}
            )  # rename to normalize
            .set_index("id")  # set id as index
            .dropna(subset=["text"])
        )  # remove NA texts

        # drop duplicated index and assure it is string
        content = content[~content.index.duplicated(keep="first")]
        content.index = [str(i) for i in list(content.index)]  # sure to be str

        if params.col_label:
            content.rename(columns={params.col_label: "label"}, inplace=True)
        # TODO : also rename context columns ?

        # Information of the limit of usable text
        def limit(text):
            return 1200

        content["limit"] = content["text"].apply(limit)

        # if no label column, add dummy to act as if a column without
        if not params.col_label:
            content["label"] = None

        # Step 2 : test dataset, no already labelled data, random + stratification
        rows_test = []
        params.test = False
        if params.n_test != 0:
            # only on non labelled data
            f = content["label"].isna()
            if (f.sum()) < params.n_test:
                return {"error": "Not enought data for creating the test dataset"}
            if len(params.cols_test) == 0:  # if no stratification
                testset = content[f].sample(params.n_test)
            else:  # if stratification, total cat, number of element per cat, sample with a lim
                df_grouped = content[f].groupby(params.cols_test, group_keys=False)
                nb_cat = len(df_grouped)
                nb_elements_cat = round(params.n_test / nb_cat)
                testset = df_grouped.apply(
                    lambda x: x.sample(min(len(x), nb_elements_cat))
                )
            testset.to_parquet(params.dir / self.test_file, index=True)
            params.test = True
            rows_test = list(testset.index)

        # Step 3 : train dataset, remove test rows, prioritize labelled data
        content = content.drop(rows_test)
        f_notna = content["label"].notna()
        f_na = content["label"].isna()
        if (
            f_notna.sum() > params.n_train
        ):  # case where there is more labelled data than needed
            trainset = content[f_notna].sample(params.n_train)
        else:
            n_train_random = params.n_train - f_notna.sum()  # number of element to pick
            trainset = pd.concat(
                [content[f_notna], content[f_na].sample(n_train_random)]
            )

        trainset.to_parquet(params.dir / self.data_file, index=True)
        trainset[["text"] + params.cols_context].to_parquet(
            params.dir / self.labels_file, index=True
        )
        trainset[[]].to_parquet(params.dir / self.features_file, index=True)

        # if the case, add labels in the database
        if (not params.col_label is None) and ("label" in trainset.columns):
            print("label case")
            df = trainset["label"].dropna()
            params.default_scheme = list(df.unique())
            # add the scheme in the database
            conn = sqlite3.connect(self.db)
            cursor = conn.cursor()
            query = """
                    INSERT INTO schemes (project, name, params) 
                    VALUES (?, ?, ?)
                    """
            cursor.execute(
                query,
                (project_slug, "default", json.dumps(params.default_scheme)),
            )
            conn.commit()
            # add the labels in the database
            query = """
            INSERT INTO annotations (action, user, project, element_id, scheme, tag)
            VALUES (?,?,?,?,?,?);
            """
            for element_id, label in df.items():
                print(
                    (
                        "add",
                        username,
                        project_slug,
                        element_id,
                        "default",
                        label,
                    )
                )
                cursor.execute(
                    query,
                    (
                        "add",
                        username,
                        project_slug,
                        element_id,
                        "default",
                        label,
                    ),
                )
                conn.commit()
            conn.close()

        # add user right on the project + root
        self.users.set_auth(username, project_slug, "manager")
        self.users.set_auth("root", project_slug, "manager")

        # save parameters (without the data)
        params.col_label = None  # reverse dummy
<<<<<<< HEAD
        project = params.model_dump()
        project["project_slug"] = project_slug
        self.set_project_parameters(ProjectModel(**project), username)
=======
        self.set_project_parameters(
            project_slug, ProjectModel(**params.model_dump()), username
        )
>>>>>>> 6fd1fe07
        return {"success": "Project created"}

    def delete_project(self, project_slug: str) -> dict:
        """
        Delete a project
        """

        if not self.exists(project_slug):
            return {"error": "Project doesn't exist"}

        # remove files
        params = self.db_get_project(project_slug)
        shutil.rmtree(params.dir)

        # clean database
        conn = sqlite3.connect(self.db)
        cursor = conn.cursor()
        cursor.execute(f"DELETE FROM projects WHERE project_slug = ?", (project_slug,))
        cursor.execute(f"DELETE FROM schemes WHERE project = ?", (project_slug,))
        cursor.execute(f"DELETE FROM annotations WHERE project = ?", (project_slug,))
        cursor.execute(f"DELETE FROM auth WHERE project = ?", (project_slug,))
        conn.commit()
        conn.close()
        return {"success": "Project deleted"}


class Project(Server):
    """
    Project object
    """

    def __init__(self, project_slug: str, path_db: Path, queue) -> None:
        """
        Load existing project
        """
        self.starting_time = time.time()
        self.name: str = project_slug
        self.db = path_db
        self.queue = queue
        self.params: ProjectModel = self.load_params(project_slug)
        if self.params.dir is None:
            raise ValueError("No directory exists for this project")

        # loading data
        self.content: DataFrame = pd.read_parquet(self.params.dir / self.data_file)

        # create specific management objets
        self.schemes: Schemes = Schemes(
            project_slug,
            self.params.dir / self.labels_file,
            self.params.dir / self.test_file,
            self.db,
        )
        self.features: Features = Features(
            project_slug, self.params.dir / self.features_file, self.db, self.queue
        )
        self.bertmodels: BertModels = BertModels(self.params.dir, self.queue)
        self.simplemodels: SimpleModels = SimpleModels(self.params.dir, self.queue)
        self.zeroshot = None

    def __del__(self):
        pass

    def load_params(self, project_slug: str) -> ProjectModel:
        """
        Load params from database
        """
        conn = sqlite3.connect(self.db)
        cursor = conn.cursor()
        query = "SELECT * FROM projects WHERE project_slug = ?"
        cursor.execute(query, (project_slug,))
        existing_project = cursor.fetchone()
        conn.commit()
        conn.close()

        if existing_project:
            return ProjectModel(**json.loads(existing_project[2]))
        else:
            raise NameError(f"{project_slug} does not exist.")

    def add_testdata(self, file, col_text, col_id, n_test):
        """
        Add a test dataset
        TODO: implement
        """
        if self.schemes.test is not None:
            return {"error": "Already a test dataset"}

        if not file.filename.endswith(".csv"):
            return {"error": "Only CSV file for the moment"}

        df = pd.read_csv(file.file, dtype={col_id: str, col_text: str}, nrows=n_test)

        # write the dataset
        df[[col_text]].to_parquet(self.params.dir / self.test_file)
        # load the data
        self.schemes.test = df[[col_text]]
        # update parameters
        self.params.test = True

        return {"success": "test dataset added"}

    def update_simplemodel(
        self, simplemodel: SimpleModelModel, username: str, n_min: int = 10
    ) -> dict:
        """
        Update simplemodel on the base of an already existing
        simplemodel object

        n_min: minimal number of elements annotated
        """
        if simplemodel.features is None or len(simplemodel.features) == 0:
            return {"error": "Empty features"}
        if not simplemodel.model in list(self.simplemodels.available_models.keys()):
            return {"error": "Model doesn't exist"}
        if not simplemodel.scheme in self.schemes.available():
            return {"error": "Scheme doesn't exist"}
        if len(self.schemes.available()[simplemodel.scheme]) < 2:
            return {"error": "2 different labels needed"}

        # force dfm for multi_naivebayes
        if simplemodel.model == "multi_naivebayes":
            simplemodel.features = ["dfm"]
            simplemodel.standardize = False

        # test if the parameters have the correct format
        try:
            validation = self.simplemodels.validation[simplemodel.model]
            r = validation(**simplemodel.params)
        except ValidationError as e:
            return {"error": e.json()}

        df_features = self.features.get(simplemodel.features)
        df_scheme = self.schemes.get_scheme_data(scheme=simplemodel.scheme)

        # test for a minimum of annotated elements
        if len(df_scheme) < n_min:
            return {"error": f"there are less than {n_min} annotated rows"}

        col_features = list(df_features.columns)
        data = pd.concat([df_scheme, df_features], axis=1)
        self.simplemodels.add_simplemodel(
            user=username,
            scheme=simplemodel.scheme,
            features=simplemodel.features,
            name=simplemodel.model,
            df=data,
            col_labels="labels",
            col_features=col_features,
            model_params=simplemodel.params,
            standardize=simplemodel.standardize,
        )

        return {"success": "Simplemodel updated"}

    def get_next(
        self,
        scheme: str,
        selection: str = "deterministic",
        sample: str = "untagged",
        user: str = "user",
        tag: None | str = None,
        history: list = [],
        frame: None | list = None,
    ) -> dict:
        """
        Get next item for a specific scheme with a specific method
        - deterministic
        - random
        - active
        - maxprob
        - test
        """

        # specific case of test, random element
        if selection == "test":
            df = self.schemes.get_scheme_data(scheme, complete=True, kind=["test"])
            f = df["labels"].isnull()
            element_id = df[f].sample(random_state=42).index[0]
            element = {
                "element_id": str(element_id),
                "text": df.loc[element_id, "text"],
                "selection": "test",
                "context": dict(df.loc[element_id, self.params.cols_context]),
                "info": "",
                "predict": {"label": None, "proba": None},
                "frame": [],
                "limit": 1200,
            }
            print(element)
            return element

        # select the current state of annotation
        df = self.schemes.get_scheme_data(scheme, complete=True)

        # build filters regarding the selection mode
        f = df["labels"].apply(lambda x: True)
        if sample == "untagged":
            f = df["labels"].isnull()
        if sample == "tagged":
            f = df["labels"].notnull()

        # manage frame selection (if projection, only in the box)
        try:
            if user in self.features.projections:
                if "data" in self.features.projections[user]:
                    projection = self.features.projections[user]["data"]
                    f_frame = (
                        (projection[0] > frame[0])
                        & (projection[0] < frame[2])
                        & (projection[1] > frame[1])
                        & (projection[1] < frame[3])
                    )
                    f = f & f_frame
        except:
            print("Problem on frame")

        # test if there is at least one element available
        if sum(f) == 0:
            return {"error": "No element available"}

        # select type of selection
        if selection == "deterministic":  # next row
            element_id = df[f].drop(history, errors="ignore").index[0]
            indicator = None
        if selection == "random":  # random row
            element_id = (
                df[f].drop(history, errors="ignore").sample(random_state=42).index[0]
            )
            indicator = None

        # higher prob, only possible if the model has been trained
        if selection == "maxprob":
            if not self.simplemodels.exists(user, scheme):
                return {"error": "Simplemodel doesn't exist"}
            if tag is None:  # default label to first
                return {"error": "Select a tag"}
            sm = self.simplemodels.get_model(user, scheme)  # get model
            proba = sm.proba.reindex(f.index)
            # use the history to not send already tagged data
            element_id = (
                proba[f][tag]
                .drop(history, errors="ignore")
                .sort_values(ascending=False)
                .index[0]
            )  # get max proba id
            indicator = f"probability: {round(proba.loc[element_id,tag],2)}"

        # higher entropy, only possible if the model has been trained
        if selection == "active":
            if not self.simplemodels.exists(user, scheme):
                return {"error": "Simplemodel doesn't exist"}
            sm = self.simplemodels.get_model(user, scheme)  # get model
            proba = sm.proba.reindex(f.index)
            # use the history to not send already tagged data
            element_id = (
                proba[f]["entropy"]
                .drop(history, errors="ignore")
                .sort_values(ascending=False)
                .index[0]
            )  # get max entropy id
            indicator = round(proba.loc[element_id, "entropy"], 2)
            indicator = f"entropy: {indicator}"

        # get prediction of the id if it exists
        predict = {"label": None, "proba": None}

        if self.simplemodels.exists(user, scheme):
            sm = self.simplemodels.get_model(user, scheme)
            predicted_label = sm.proba.loc[element_id, "prediction"]
            predicted_proba = round(sm.proba.loc[element_id, predicted_label], 2)
            predict = {"label": predicted_label, "proba": predicted_proba}

        # get all tags already existing for the element
        history = self.schemes.get_element_tags(element_id, scheme)

        element = {
            "element_id": element_id,
            "text": self.content.fillna("NA").loc[element_id, "text"],
            "context": dict(
                self.content.fillna("NA").loc[element_id, self.params.cols_context]
            ),
            "selection": selection,
            "info": indicator,
            "predict": predict,
            "frame": frame,
            "limit": int(self.content.loc[element_id, "limit"]),
            "history": history,
        }

        return element

    def get_element(
        self, element_id: str, scheme: str | None = None, user: str | None = None
    ):
        """
        Get an element of the database
        TODO: better homogeneise with get_next ?
        TODO: test if element exists
        """
        if not element_id in self.content.index:
            return {"error": "Element does not exist"}

        # get prediction if it exists
        predict = {"label": None, "proba": None}
        if (user is not None) & (scheme is not None):
            if self.simplemodels.exists(user, scheme):
                sm = self.simplemodels.get_model(user, scheme)
                predicted_label = sm.proba.loc[element_id, "prediction"]
                predicted_proba = round(sm.proba.loc[element_id, predicted_label], 2)
                predict = {"label": predicted_label, "proba": predicted_proba}

        # get element tags
        history = self.schemes.get_element_tags(element_id, scheme)

        data = {
            "element_id": element_id,
            "text": self.content.loc[element_id, "text"],
            "context": dict(
                self.content.fillna("NA").loc[element_id, self.params.cols_context]
            ),
            "selection": "request",
            "predict": predict,
            "info": "get specific",
            "frame": None,
            "limit": int(self.content.loc[element_id, "limit"]),
            "history": history,
        }

        return data

    def get_params(self) -> ProjectModel:
        """
        Send parameters
        """
        return self.params

    def get_description(self, scheme: str | None, user: str | None):
        """
        Generate a description of a current project/scheme/user
        Return:
            JSON
        """
        if scheme is None:
            return {"error": "Scheme not defined"}

        # part train
        r = {"trainset_n": len(self.content)}
        df = self.schemes.get_scheme_data(scheme, kind=["add", "predict"])
        r["annotated_n"] = len(df)
        r["users"] = [i[0] for i in self.schemes.get_distinct_users(scheme)]
        r["annotated_distribution"] = json.loads(df["labels"].value_counts().to_json())

        # part test
        df = self.schemes.get_scheme_data(scheme, kind=["test"])
        r["testset_n"] = len(df)

        if self.simplemodels.exists(user, scheme):
            sm = self.simplemodels.get_model(user, scheme)  # get model
            r["sm_10cv"] = sm.cv10

        return r

    def get_state(self):
        """
        Send state of the project
        """
        r = {
            "params": self.params,
            "next": {
                "methods_min": ["deterministic", "random"],
                "methods": ["deterministic", "random", "maxprob", "active"],
                "sample": ["untagged", "all", "tagged"],
            },
            "schemes": {"available": self.schemes.available()},
            "features": {
                "options": self.features.options,
                "available": list(self.features.map.keys()),
                "training": list(self.features.training.keys()),
                "infos": self.features.get_info(),
            },
            "simplemodel": {
                "options": self.simplemodels.available_models,
                "available": self.simplemodels.available(),
                "training": self.simplemodels.training(),  # {user:list_schemes_under}
            },
            "bertmodels": {
                "options": self.bertmodels.base_models,
                "available": self.bertmodels.trained(),
                "training": self.bertmodels.training(),
                "test": {},
                "base_parameters": self.bertmodels.params_default,
            },
            "projections": {"available": self.features.possible_projections},
            "zeroshot": {"data": self.zeroshot},
        }
        return r

    def add_regex(self, name: str, value: str) -> dict:
        """
        Add regex to features
        """
        if name in self.features.map:
            return {"error": "a feature already has this name"}

        pattern = re.compile(value)
        f = self.content["text"].apply(lambda x: bool(pattern.search(x)))
        self.features.add(name, f)
        return {"success": "regex added"}

    def export_features(self, features: list, format: str = "parquet"):
        """
        Export features data in different formats
        """
        if len(features) == 0:
            return {"error": "No features selected"}

        path = self.params.dir  # path of the data
        if not path.exists():
            raise ValueError("Problem of filesystem for project")

        data = self.features.get(features)

        file_name = f"extract_schemes_{self.name}.{format}"

        # create files
        if format == "csv":
            data.to_csv(path / file_name)
        if format == "parquet":
            data.to_parquet(path / file_name)

        r = {"name": file_name, "path": path / file_name}

        return r

    def export_data(self, scheme: str, format: str = "parquet"):
        """
        Export annotation data in different formats
        """
        path = self.params.dir  # path of the data
        if not path.exists():
            raise ValueError("Problem of filesystem for project")

        data = self.schemes.get_scheme_data(scheme=scheme, complete=True)

        file_name = f"data_{self.name}_{scheme}.{format}"

        # Create files
        if format == "csv":
            data.to_csv(path / file_name)
        if format == "parquet":
            data.to_parquet(path / file_name)

        r = {"name": file_name, "path": path / file_name}
        return r

    async def compute_zeroshot(self, df, params):
        """
        Zero-shot beta version
        # TODO : chunk & control the context size
        """
        r_error = ["error"] * len(df)

        # create the chunks
        # FOR THE MOMENT, ONLY 10 elements for DEMO
        if len(df) > 10:
            df = df[0:10]

        # create prompt
        list_texts = "\nTexts to annotate:\n"
        for i, t in enumerate(list(df["text"])):
            list_texts += f"{i}. {t}\n"
        prompt = (
            params.prompt
            + list_texts
            + '\nResponse format:\n{"annotations": [{"text": "Text 1", "label": "Label1"}, {"text": "Text 2", "label": "Label2"}, ...]}'
        )

        # make request to client
        # client = openai.OpenAI(api_key=params.token)
        try:
            self.zeroshot = "computing"
            client = openai.AsyncOpenAI(api_key=params.token)
            print("Make openai call")
            chat_completion = await client.chat.completions.create(
                messages=[
                    {
                        "role": "system",
                        "content": """Your are a careful assistant who annotates texts for a research project. 
                    You follow precisely the guidelines, which can be in different languages.
                    """,
                    },
                    {
                        "role": "user",
                        "content": prompt,
                    },
                ],
                model="gpt-3.5-turbo",
                response_format={"type": "json_object"},
            )
            print("OpenAI call done")
        except:
            self.zeroshot = None
            return {"error": "API connexion failed. Check the token."}
        # extracting results
        try:
            r = json.loads(chat_completion.choices[0].message.content)["annotations"]
            r = [i["label"] for i in r]
        except:
            return {"error": "Format problem"}
        if len(r) == len(df):
            df["zero_shot"] = r
            self.zeroshot = df[["text", "zero_shot"]].reset_index().to_json()
            return {"success": "data computed"}
        else:
            return {"error": "Problem with the number of element"}


class Features:
    """
    Manage project features
    Comment :
    - as a file
    - use "__" as separator
    """

    def __init__(
        self, project_slug: str, data_path: Path, db_path: Path, queue
    ) -> None:
        """
        Initit features
        """
        self.project_slug = project_slug
        self.path = data_path
        self.db = db_path
        self.queue = queue
        self.informations = {}
        content, map = self.load()
        self.content: DataFrame = content
        self.map: dict = map
        self.training: dict = {}

        # managing projections
        self.projections: dict = {}
        self.possible_projections: dict = {
            "umap": {
                "n_neighbors": 15,
                "min_dist": 0.1,
                "n_components": 2,
                "metric": "euclidean",
            },
            "tsne": {
                "n_components": 2,
                "learning_rate": "auto",
                "init": "random",
                "perplexity": 3,
            },
        }

        # options
        self.options: dict = {
            "sbert": {},
            "fasttext": {},
            "dfm": {
                "tfidf": False,
                "ngrams": 1,
                "min_term_freq": 5,
                "max_term_freq": 100,
                "norm": None,
                "log": None,
            },
        }

    def __repr__(self) -> str:
        return f"Available features : {self.map}"

    def load(self):
        """
        Load file and agregate columns
        """

        def find_strings_with_pattern(strings, pattern):
            matching_strings = [s for s in strings if re.match(pattern, s)]
            return matching_strings

        data = pd.read_parquet(self.path)
        var = set([i.split("__")[0] for i in data.columns])
        dic = {i: find_strings_with_pattern(data.columns, i) for i in var}
        return data, dic

    def add(self, name: str, content: DataFrame | Series) -> dict:
        """
        Add feature(s) and save
        """

        # print(len(self.content),len(content))
        # print(self.content)

        # test length
        if len(content) != len(self.content):
            raise ValueError("Features don't have the right shape")

        if name in self.map:
            return {"error": "feature name already exists"}

        # change type
        if type(content) == Series:
            content = pd.DataFrame(content)

        # add to the table & dictionnary
        content.columns = [f"{name}__{i}" for i in content.columns]
        self.map[name] = list(content.columns)

        self.content = pd.concat([self.content, content], axis=1)
        # save
        self.content.to_parquet(self.path)

        return {"success": "feature added"}

    def delete(self, name: str):
        """
        Delete feature
        """
        if not name in self.map:
            return {"error": "feature doesn't exist"}

        col = self.get([name])
        del self.map[name]
        self.content = self.content.drop(columns=col)
        self.content.to_parquet(self.path)
        return {"success": "feature deleted"}

    def get(self, features: list | str = "all"):
        """
        Get content for specific features
        """
        if features == "all":
            features = list(self.map.keys())
        if type(features) is str:
            features = [features]

        cols = []
        missing = []
        for i in features:
            if i in self.map:
                cols += self.map[i]
            else:
                missing.append(i)

        if len(i) > 0:
            print("Missing features:", missing)
        return self.content[cols]

    def update_processes(self):
        """
        Check for computing processing completed
        and clean them for the queue
        """
        # for features
        for name in self.training.copy():
            unique_id = self.training[name]
            # case the process have been canceled, clean
            if not unique_id in self.queue.current:
                del self.training[name]
                continue
            # else check its state
            if self.queue.current[unique_id]["future"].done():
                r = self.queue.current[unique_id]["future"].result()
                if "error" in r:
                    print("Error in the feature processing", unique_id)
                else:
                    df = r["success"]
                    self.add(name, df)
                    self.queue.delete(unique_id)
                    del self.training[name]
                    print("Add feature", name)

        # for projections
        training = [u for u in self.projections if "queue" in self.projections[u]]
        for u in training:
            unique_id = self.projections[u]["queue"]
            if self.queue.current[unique_id]["future"].done():
                df = self.queue.current[unique_id]["future"].result()
                self.projections[u]["data"] = df
                del self.projections[u]["queue"]
                self.queue.delete(unique_id)

    def get_info(self):
        """
        Informations on features + update
        Comments:
            Maybe not the best solution
            Database ? How to avoid a loop ...
        """
        # update if new elements added in features
        for f in self.map:
            if ("regex_" in f) and (not f in self.informations):
                df = self.get(f)
                self.informations[f] = int(df[df.columns[0]].sum())
        return dict(self.informations)


class Schemes:
    """
    Manage project schemes & tags

    Tables :
    - schemes
    - annotations
    """

    def __init__(
        self,
        project_slug: str,
        path_content: Path,  # training data
        path_test: Path,  # test data
        db_path: Path,
    ) -> None:
        """
        Init empty
        """
        self.project_slug = project_slug
        self.db = db_path
        self.content = pd.read_parquet(path_content)  # text + context
        self.test = None
        if path_test.exists():
            self.test = pd.read_parquet(path_test)

        available = self.available()

        # create a default scheme if not available
        if len(available) == 0:
            self.add_scheme(
                SchemeModel(project_slug=project_slug, name="default", tags=[])
            )

    def __repr__(self) -> str:
        return f"Coding schemes available {self.available()}"

    def get_scheme_data(
        self, scheme: str, complete: bool = False, kind: list | str = ["add"]
    ) -> DataFrame:
        """
        Get data from a scheme : id, text, context, labels
        Join with text data in separate file (train or test)

        Comments:
            For the moment tags can be add, test, predict, reconciliation

        TODO : replace all "add" with "train" in the code
        """
        if not scheme in self.available():
            return {"error": "Scheme doesn't exist"}

        if isinstance(kind, str):
            kind = [kind]

        # get all elements from the db
        # - last element for each id
        # - for a specific scheme

        conn = sqlite3.connect(self.db)
        cursor = conn.cursor()
        action = "(" + " OR ".join([f"action = ?" for i in kind]) + ")"

        query = f"""
            SELECT element_id, tag, user, MAX(time)
            FROM annotations
            WHERE scheme = ? AND project = ? AND {action}
            GROUP BY element_id
            ORDER BY time DESC;
        """
        cursor.execute(query, (scheme, self.project_slug) + tuple(kind))
        results = cursor.fetchall()
        conn.close()
        df = pd.DataFrame(
            results, columns=["id", "labels", "user", "timestamp"]
        ).set_index("id")
        df.index = [str(i) for i in df.index]
        if complete:  # all the elements
            if kind == "test":
                # case if the test, join the text data
                return self.test[["text"]].join(df)
            else:
                return self.content.join(df)
        return df

    def get_reconciliation_table(self, scheme: str):
        """
        Get reconciliation table
        TODO : add the filter on action
        """
        if not scheme in self.available():
            return {"error": "Scheme doesn't exist"}

        # get the last tag for each id and each user
        conn = sqlite3.connect(self.db)
        cursor = conn.cursor()

        query = f"""
            SELECT e.element_id, e.tag, e.user, e.time
            FROM annotations AS e
            INNER JOIN (
                SELECT id, user, MAX(time) AS last_timestamp
                FROM annotations
                WHERE project = ? AND scheme = ? 
                GROUP BY element_id, user
            ) AS last_entries
            ON e.id = last_entries.id;
        """
        cursor.execute(query, (self.project_slug, scheme))
        results = cursor.fetchall()
        conn.close()

        # Shape the data
        df = pd.DataFrame(
            results, columns=["id", "labels", "user", "time"]
        )  # shape as a dataframe
        agg = lambda x: list(x)[0] if len(x) > 0 else None  # take the label else None
        df = df.pivot_table(
            index="id", columns="user", values="labels", aggfunc=agg
        )  # pivot and keep the label
        f_multi = df.apply(
            lambda x: len(set([i for i in x if pd.notna(i)])) > 1, axis=1
        )  # filter for disagreement
        df = df.join(self.content[["text"]], how="left")  # add the text
        df = df[f_multi].reset_index()

        # return the result
        return df

    def convert_tags(
        self, former_label: str, new_label: str, scheme: str, username: str
    ):
        """
        Convert tags from a specific label to another
        """
        # get id with the current tag
        df = self.get_scheme_data(scheme)
        to_recode = df[df["labels"] == former_label].index
        # for each of them, push the new tag
        for i in to_recode:
            self.push_tag(i, new_label, scheme, username, "add")
        return {"success": "All tags recoded"}

    def get_table(
        self,
        scheme: str,
        min: int,
        max: int,
        mode: str,
        contains: str | None = None,
        user: str = "all",
    ) -> DataFrame:
        """
        Get data table
        - either recent
        - or subsample of data with contains

        Choice to order by index.
        """
        if not mode in ["tagged", "untagged", "all", "recent"]:
            mode = "all"
        if not scheme in self.available():
            return {"error": "scheme not available"}

        # data of the scheme
        df = self.get_scheme_data(scheme, complete=True)

        # case of recent annotations (no filter possible)
        if mode == "recent":
            list_ids = self.get_recent_tags(user, scheme, max - min)
            return df.loc[list_ids]

        # filter for contains

        if contains:
            f_contains = df["text"].str.contains(contains)
            df = df[f_contains]

        # build dataset
        if mode == "tagged":
            df = df[df["labels"].notnull()]
        if mode == "untagged":
            df = df[df["labels"].isnull()]

        # normalize size
        if max == 0:
            max = len(df)
        if max > len(df):
            max = len(df)

        if min > len(df):
            return {"error": "min value too high"}

        return df.sort_index().iloc[min:max]

    def add_scheme(self, scheme: SchemeModel):
        """
        Add new scheme
        """
        if self.exists(scheme.name):
            return {"error": "scheme name already exists"}

        # add it if in database
        conn = sqlite3.connect(self.db)
        cursor = conn.cursor()
        query = """
                INSERT INTO schemes (project, name, params) 
                VALUES (?, ?, ?)
                """
        cursor.execute(query, (self.project_slug, scheme.name, json.dumps(scheme.tags)))
        conn.commit()
        conn.close()
        return {"success": "scheme created"}

    def add_label(self, label: str, scheme: str, user: str):
        """
        Add label in a scheme
        """
        available = self.available()
        if not scheme in available:
            return {"error": "scheme doesn't exist"}
        if label in available[scheme]:
            return {"error": "label already exist"}
        labels = available[scheme]
        labels.append(label)
        self.update_scheme(scheme, labels, user)
        return {"success": "scheme updated with a new label"}

    def delete_label(self, label: str, scheme: str, user: str):
        """
        Delete a label in a scheme
        """
        available = self.available()
        if not scheme in available:
            return {"error": "scheme doesn't exist"}
        if not label in available[scheme]:
            return {"error": "label does not exist"}
        labels = available[scheme]
        labels.remove(label)
        # push empty entry for tagged elements
        df = self.get_scheme_data(scheme)
        elements = list(df[df["labels"] == label].index)
        for i in elements:
            print(i)
            self.push_tag(i, None, scheme, user, "add")
        self.update_scheme(scheme, labels, user)
        return {"success": "scheme updated removing a label"}

    def update_scheme(self, scheme: str, labels: list, username: str):
        """
        Update existing schemes from database
        """
        conn = sqlite3.connect(self.db)
        cursor = conn.cursor()
        query = "UPDATE schemes SET params = ?, time_modified = ? WHERE project = ? AND name = ?"
        cursor.execute(
            query, (json.dumps(labels), datetime.now(), self.project_slug, scheme)
        )
        conn.commit()
        conn.close()
        return {"success": "scheme updated"}

    def delete_scheme(self, scheme: SchemeModel, username: str) -> dict:
        """
        Delete a scheme
        """
        conn = sqlite3.connect(self.db)
        cursor = conn.cursor()
        query = "DELETE FROM schemes WHERE project = ? AND name = ?"
        cursor.execute(query, (self.project_slug, scheme.name))
        conn.commit()
        conn.close()
        return {"success": "scheme deleted"}

    def exists(self, name: str) -> bool:
        """
        Test if scheme exist
        """
        conn = sqlite3.connect(self.db)
        cursor = conn.cursor()
        query = "SELECT * FROM schemes WHERE project = ? AND name = ?"
        cursor.execute(query, (self.project_slug, name))
        result = cursor.fetchone()
        conn.close()
        if result is None:
            return False
        else:
            return True

    def available(self) -> dict:
        """
        Available schemes
        """
        conn = sqlite3.connect(self.db)
        cursor = conn.cursor()
        query = "SELECT name, params FROM schemes WHERE project = ?"
        cursor.execute(query, (self.project_slug,))
        results = cursor.fetchall()
        conn.commit()
        conn.close()
        return {i[0]: json.loads(i[1]) for i in results}

    def get(self) -> dict:
        """
        state of the schemes
        """
        r = {"project_slug": self.project_slug, "availables": self.available()}
        return r

    def delete_tag(self, element_id: str, scheme: str, user: str = "server") -> bool:
        """
        Delete a recorded tag
        i.e. : add empty label
        """

        conn = sqlite3.connect(self.db)
        cursor = conn.cursor()
        query = """
            INSERT INTO annotations (action, user, project, element_id, scheme, tag)
            VALUES (?,?,?,?,?,?);
        """
        # add delete action and then add void action
        cursor.execute(
            query, ("delete", user, self.project_slug, element_id, scheme, None)
        )
        cursor.execute(
            query, ("add", user, self.project_slug, element_id, scheme, None)
        )
        conn.commit()
        conn.close()
        return True

    def push_tag(
        self,
        element_id: str,
        tag: str | None,
        scheme: str,
        user: str = "server",
        action: str = "add",
    ):
        """
        Record a tag in the database
        action : add, test, predict
        """

        # test if the action is possible
        a = self.available()
        if not scheme in a:
            return {"error": "scheme unavailable"}
        if (not tag is None) and (not tag in a[scheme]):
            return {"error": "this tag doesn't belong to this scheme"}

        # TODO : add a test also for testing
        # if (not element_id in self.content.index):
        #    return {"error":"element doesn't exist"}

        conn = sqlite3.connect(self.db)
        cursor = conn.cursor()
        query = """
            INSERT INTO annotations (action, user, project, element_id, scheme, tag)
            VALUES (?,?,?,?,?,?);
        """
        print("push tag")
        print((action, user, self.project_slug, element_id, scheme, tag))
        cursor.execute(
            query, (action, user, self.project_slug, element_id, scheme, tag)
        )
        conn.commit()
        conn.close()
        return {"success": "tag added"}

    def push_table(self, table, user: str, action: str = "add") -> bool:
        """
        Push table index/tags to update
        Comments:
        - only update modified labels
        """
        data = {i: j for i, j in zip(table.list_ids, table.list_labels)}
        for i in data:
            r = self.push_tag(i, data[i], table.scheme, user, action)
            if "error" in r:
                return {"error": "Something happened when recording."}
        return {"success": "table pushed"}

    def get_element_tags(self, element_id: str, scheme: str, n_max: int = 10):
        """
        Get all tags for a specific element/scheme in the database
        """
        conn = sqlite3.connect(self.db)
        cursor = conn.cursor()
        query = """
                SELECT tag, action, user, time
                FROM annotations
                WHERE  project = ? AND scheme = ? AND element_id = ?
                ORDER BY time DESC
                LIMIT ?
                """
        cursor.execute(query, (self.project_slug, scheme, element_id, n_max))
        results = cursor.fetchall()
        conn.commit()
        conn.close()
        return results

    def get_recent_tags(self, user: str, scheme: str, n: int) -> list:
        """
        Get the id of the n last tags added/updated
        by a user for a scheme of a project
        """
        print("get recent tags for ", user)
        # add case for all users

        conn = sqlite3.connect(self.db)
        cursor = conn.cursor()
        if user == "all":  # all users
            query = """
                    SELECT DISTINCT element_id 
                    FROM annotations
                    WHERE project = ? AND scheme = ? AND action = ?
                    ORDER BY time DESC
                    LIMIT ?
                    """
            cursor.execute(query, (self.project_slug, scheme, "add", n))
        else:  # only one user
            query = """
                    SELECT DISTINCT element_id 
                    FROM annotations
                    WHERE project = ? AND user = ? AND scheme = ? AND action = ?
                    ORDER BY time DESC
                    LIMIT ?
                    """
            cursor.execute(query, (self.project_slug, user, scheme, "add", n))
        results = cursor.fetchall()
        conn.commit()
        conn.close()
        return [i[0] for i in results]

    def get_distinct_users(self, scheme: str):
        """
        Get users action for a scheme
        """
        conn = sqlite3.connect(self.db)
        cursor = conn.cursor()
        query = """
                SELECT DISTINCT user 
                FROM annotations
                WHERE project = ? AND scheme = ? AND action = ?
                """
        cursor.execute(query, (self.project_slug, scheme, "add"))
        results = cursor.fetchall()
        conn.commit()
        conn.close()
        return results


class Users:
    """
    Managers users
    """

    def __init__(self, db_path: Path, file_users: str = "add_users.yaml"):
        """
        Init users references
        """
        self.db = db_path

        # add users if add_users.yaml exists
        if Path(file_users).exists():
            existing = self.existing_users()
            with open("add_users.yaml") as f:
                add_users = yaml.safe_load(f)
            for user, password in add_users.items():
                if not user in existing:
                    self.add_user(user, password, "manager", "system")
                else:
                    print(f"Not possible to add {user}, already exists")
            # rename the file
            os.rename("add_users.yaml", "add_users_processed.yaml")

    def get_project_auth(self, project_slug: str):
        """
        Get user auth for a project
        """
        conn = sqlite3.connect(self.db)
        cursor = conn.cursor()
        query = """SELECT user, status FROM auth WHERE project = ?"""
        cursor.execute(query, (project_slug,))
        auth = cursor.fetchall()
        conn.commit()
        conn.close()
        return {i[0]: i[1] for i in auth}

    def set_auth(self, username: str, project_slug: str, status: str):
        """
        Set user auth for a project
        """
        conn = sqlite3.connect(self.db)
        cursor = conn.cursor()

        # Attempt to update the entry
        update_query = "UPDATE auth SET status = ? WHERE project = ? AND user = ?"
        cursor.execute(update_query, (status, project_slug, username))

        if cursor.rowcount == 0:
            # If no rows were updated, insert a new entry
            insert_query = "INSERT INTO auth (project, user, status) VALUES (?, ?, ?)"
            cursor.execute(insert_query, (project_slug, username, status))
        conn.commit()
        conn.close()
        return {"success": "Auth added to database"}

    def delete_auth(self, username: str, project_slug: str):
        """
        Delete user auth
        """
        conn = sqlite3.connect(self.db)
        cursor = conn.cursor()
        insert_query = "DELETE FROM auth WHERE project=? AND user = ?"
        cursor.execute(insert_query, (project_slug, username))
        conn.commit()
        conn.close()
        return {"success": "Auth deleted"}

    def get_auth_user(self, username: str) -> list:
        """
        Get user auth
        Comments:
        - Either for all projects
        - Or one project
        """
        conn = sqlite3.connect(self.db)
        cursor = conn.cursor()
        query = """SELECT auth.project, auth.status, projects.parameters, projects.user, projects.time_created
        FROM auth
        JOIN projects ON auth.project = projects.project_slug
        WHERE auth.user = ?"""
        #        query = """SELECT project, status FROM auth WHERE user = ?"""
        cursor.execute(query, (username,))
        auth = cursor.fetchall()
        conn.commit()
        conn.close()
        return auth

    def get_auth(self, username: str, project_slug: str = "all") -> list:
        """
        Get user auth
        Comments:
        - Either for all projects
        - Or one project
        """
        conn = sqlite3.connect(self.db)
        cursor = conn.cursor()
        if project_slug == "all":
            query = """SELECT project, status FROM auth WHERE user = ?"""
            cursor.execute(query, (username,))
        else:
            query = """SELECT status FROM auth WHERE user = ? AND project = ?"""
            cursor.execute(query, (username, project_slug))
        auth = cursor.fetchall()
        conn.commit()
        conn.close()
        return auth

    def existing_users(self) -> list:
        """
        Get existing users
        (except root which can't be modified)
        """
        conn = sqlite3.connect(self.db)
        cursor = conn.cursor()
        query = "SELECT user FROM users"
        cursor.execute(query)
        existing_users = cursor.fetchall()
        conn.close()
        return [i[0] for i in existing_users]

    def add_user(
        self, name: str, password: str, role: str = "manager", created_by: str = "NA"
    ) -> bool:
        """
        Add user to database
        Comments:
            Default, users are managers
        """
        # test if the user doesn't exist
        if name in self.existing_users():
            return {"error": "Username already exists"}
        hash_pwd = functions.get_hash(password)
        # add user
        conn = sqlite3.connect(self.db)
        cursor = conn.cursor()
        insert_query = (
            "INSERT INTO users (user, key, description, created_by) VALUES (?, ?, ?, ?)"
        )
        cursor.execute(insert_query, (name, hash_pwd, role, created_by))
        conn.commit()
        conn.close()
        return {"success": "User added to the database"}

    def delete_user(self, name: str) -> dict:
        """
        Deleting user
        """
        # specific cases
        if not name in self.existing_users():
            return {"error": "Username does not exist"}
        if name == "root":
            return {"error": "Can't delete root user"}

        # delete the user
        conn = sqlite3.connect(self.db)
        cursor = conn.cursor()
        query = "DELETE FROM users WHERE user = ?"
        cursor.execute(query, (name,))
        conn.commit()
        conn.close()

        return {"success": "User deleted"}

    def get_user(self, name) -> UserInDBModel | dict:
        """
        Get user from database
        """
        if not name in self.existing_users():
            return {"error": "Username doesn't exist"}
        conn = sqlite3.connect(self.db)
        cursor = conn.cursor()
        query = "SELECT * FROM users WHERE user = ?"
        cursor.execute(query, (name,))
        user = cursor.fetchone()
        u = UserInDBModel(username=name, hashed_password=user[3], status=user[4])
        conn.close()
        return u

    def authenticate_user(
        self, username: str, password: str
    ) -> UserInDBModel | dict[str, str]:
        """
        User authentification
        """
        user = self.get_user(username)
        if not isinstance(user, UserInDBModel):
            return user
        if not functions.compare_to_hash(password, user.hashed_password):
            return {"error": "Wrong password"}
        return user

    def auth(self, username: str, project_slug: str):
        """
        Check auth for a specific project
        """
        user_auth = self.get_auth(username, project_slug)
        if len(user_auth) == 0:  # not associated
            return None
        return user_auth[0][0]<|MERGE_RESOLUTION|>--- conflicted
+++ resolved
@@ -424,13 +424,7 @@
         self.projects[project_slug] = Project(project_slug, self.db, self.queue)
         return {"success": "Project loaded"}
 
-<<<<<<< HEAD
     def set_project_parameters(self, project: ProjectModel, username: str) -> dict:
-=======
-    def set_project_parameters(
-        self, project_slug: str, project: ProjectModel, username: str
-    ) -> dict:
->>>>>>> 6fd1fe07
         """
         Update project parameters in the DB
         """
@@ -619,15 +613,10 @@
 
         # save parameters (without the data)
         params.col_label = None  # reverse dummy
-<<<<<<< HEAD
         project = params.model_dump()
         project["project_slug"] = project_slug
         self.set_project_parameters(ProjectModel(**project), username)
-=======
-        self.set_project_parameters(
-            project_slug, ProjectModel(**params.model_dump()), username
-        )
->>>>>>> 6fd1fe07
+
         return {"success": "Project created"}
 
     def delete_project(self, project_slug: str) -> dict:
